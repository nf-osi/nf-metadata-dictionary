--- conflicted
+++ resolved
@@ -534,12 +534,8 @@
     required: false
   genePerturbationType:
     description: Specific way in which a single gene was perturbed in a sample
-<<<<<<< HEAD
     range: GenePerturbationTechnologyEnum
     title: Gene Perturbation Type
-=======
-    range: GenePerturbationEnum
->>>>>>> 6f2230a3
     required: false
   genePerturbed:
     annotations:
