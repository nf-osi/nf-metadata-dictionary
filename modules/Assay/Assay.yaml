--- conflicted
+++ resolved
@@ -7,15 +7,6 @@
       2D AlamarBlue fluorescence:
         description: Cell viability assay based on detection of AlamarBlue (resazurin). Living cells reduce blue, non-fluorescent resazurin to the red, fluorescent molecule resorufin. The amount of fluorescence or absorbance is proportional to the number of living cells and corresponds to the cell’s metabolic activity. For the fluorescence-based assay, color change and fluorescence can be detected using 560/590 nm (excitation/emission).
         meaning: https://www.thermofisher.com/us/en/home/life-science/cell-analysis/fluorescence-microplate-assays/microplate-assays-cell-viability/alamarblue-assay-cell-viability.html
-<<<<<<< HEAD
-      2D CellTiter-Glo:
-        description: Cell viability assay based on detection of ATP.
-        meaning: https://www.promega.com/products/cell-health-assays/cell-viability-and-cytotoxicity-assays/celltiter_glo-2_0-assay/?catNum=G9241
-      2D Incucyte:
-        description: Cell viability assay on a 2D monolayer model.
-        meaning: https://www.essenbioscience.com/en/resources/documents/
-=======
->>>>>>> 57841d5a
       3D confocal imaging:
         description: Confocal microscopy with 3D reconstruction of the sample tissue.
         meaning: https://pubmed.ncbi.nlm.nih.gov/34331281
