{
  "$id": "https://repo-prod.prod.sagebase.org/repo/v1/schema/type/registered/org.synapse.nf-superdataset",
  "$schema": "https://json-schema.org/draft/2019-09/schema",
  "description": "A slightly more specialized dataset concept intended for the specific scope of the NF Portal; see https://nf.synapse.org/Explore/Datasets.",
  "properties": {
    "accessType": {
<<<<<<< HEAD
      "description": "",
=======
      "description": "Access type label. Most datasets are public access or controlled access -- on Synapse, this can be distinguished via https://rest-docs.synapse.org/rest/GET/entity/id/accessRequirement.html, and if the ARs include the ACTAccessRequirement type, then it is controlled access (other ARs like Self-signedAR are not considered controlled access). When datasets are catalogued from other repositories, controlled access is translated/interpreted using that repo's methods. Note that even if only one part of the dataset is controlled access, the dataset should be considered controlled access.",
      "title": "Access Type",
>>>>>>> fb0c08aa
      "enum": [
        "Public Access",
        "Open Access",
        "Controlled Access",
        "Private Access"
      ],
      "title": "AccessTypeEnum",
      "type": "string"
    },
    "alternateName": {
      "description": "An altername name that can be used for search and discovery improvement.",
      "type": "string"
    },
    "citation": {
<<<<<<< HEAD
      "description": "identifies academic articles that are recommended by the data provider be cited in addition to the dataset itself.",
=======
      "description": "Academic articles that are recommended by the data provider to be cited in addition to the dataset doi itself.",
      "title": "Citation",
>>>>>>> fb0c08aa
      "type": "string"
    },
    "conditionsOfAccess": {
      "description": "Additional requirements a user may need outside of Data Use Modifiers. This could include additional registration, updating profile information, joining a Synapse Team, or using specific authentication methods like 2FA or RAS. Omit property if not applicable/unknown.",
      "type": "string"
    },
    "contributor": {
      "description": "Institution or person responsible for collecting, managing, distributing, or otherwise contributing to the development of the resource. Expects properly formatted name of the organization or person (e.g. \"NF-OSI\" or \"Robert Allaway\"), not an id. See https://datacite-metadata-schema.readthedocs.io/en/4.5/properties/contributor/.",
      "items": {
        "type": "string"
      },
      "type": "array"
    },
    "countryOfOrigin": {
      "description": "Origin of individuals from which data were generated. Omit if not applicable/unknown.",
      "items": {
        "type": "string"
      },
      "type": "array"
    },
    "creator": {
      "description": "Main researchers involved in producing the data, in priority order. Usually matches the project PI(s) and data lead(s) responsible for conception and initial content creation. For tools this is the manufacturer or developer of the instrument. Expects properly formatted name of the organization or person (e.g. \"NF-OSI\" or \"Robert Allaway\"), not an id. See https://datacite-metadata-schema.readthedocs.io/en/4.5/properties/creator/.",
      "items": {
        "type": "string"
      },
      "type": "array"
    },
    "croissant_file_s3_object": {
      "description": "Link to croissant file for dataset.",
      "type": "string"
    },
    "dataType": {
      "description": "Reflects the data types within the dataset.",
      "items": {
        "description": "Type of data represented by the entity (File, Dataset, etc.).",
        "enum": [
          "immunoassay",
          "behavioral data",
          "capsid sequence",
          "clinical",
          "demographics",
          "epidemiological data",
          "particle characterization",
          "drug combination screen",
          "isoform expression",
          "proteomics",
          "mass spectrometry data",
          "survey data",
          "kinomics",
          "somatic variants",
          "volume",
          "characteristic",
          "drug screen",
          "gene expression",
          "aligned reads",
          "genomic features",
          "genomic variants",
          "raw counts",
          "raw intensities",
          "normalized intensities",
          "pharmacokinetics",
          "mask image",
          "count matrix",
          "chromatin activity",
          "structural variants",
          "germline variants",
          "copy number variants",
          "image",
          "network",
          "cellular physiology",
          "metabolomics",
          "morphology parameter",
          "physiology parameter",
          "annotated somatic mutation",
          "annotated germline variants",
          "weight",
          "electrophysiology",
          "audio transcript",
          "data index",
          "data sharing plan",
          "aggregated data",
          "over-representation data",
          "plot",
          "nucleic acid sequence record",
          "promoter sequence",
          "protein interaction data",
          "protein interaction raw data",
          "molecular property",
          "report",
          "text data"
        ],
        "title": "Data",
        "type": "string"
      },
      "type": "array"
    },
    "dataUseModifiers": {
      "description": "List of data use ontology (DUO) terms that are true for dataset, which describes the allowable scope and terms for data use. Most datasets allow \"General Research Use\" unless otherwise specified.",
      "items": {
        "description": "",
        "enum": [
          "Clinical Care Use",
          "Collaboration Required",
          "Disease Specific Research",
          "Ethics Approval Required",
          "General Research Use",
          "Genetic Studies Only",
          "Geographical Restriction",
          "Health or Medical or Biomedical Research",
          "Institution Specific Restriction",
          "No General Methods Research",
          "No Restriction",
          "Not-for-Profit Non-Commercial Use Only",
          "Non-Commercial Use Only",
          "Not-for-Profit Organisation Use Only",
          "Population Origins or Ancestry Research Only",
          "Population Origins or Ancestry Research Prohibited",
          "Project Specific Restriction",
          "Publication Moratorium",
          "Publication Required",
          "Research Specific Restrictions",
          "Return to Database or Resource",
          "Time Limit on Use",
          "User Specific Restriction"
        ],
        "title": "DuoEnum",
        "type": "string"
      },
      "type": "array"
    },
    "datePublished": {
<<<<<<< HEAD
      "description": "Date data were published/available on Synapse.",
=======
      "description": "Date data were published/available on Synapse. This can be set automatically from other dates tracked in Synapse system so does not need to be manually added.",
      "title": "Date Published",
>>>>>>> fb0c08aa
      "type": "integer"
    },
    "description": {
      "description": "Blurb for the dataset; should be no more than 500 characters.",
      "type": "string"
    },
    "diseaseFocus": {
      "items": {
        "description": "",
        "enum": [
          "Neurofibromatosis type 1",
          "NF2-related schwannomatosis",
          "SMARCB1-related schwannomatosis",
          "LZTR1-related schwannomatosis",
          "22q-related schwannomatosis",
          "Schwannomatosis-NOS",
          "Schwannomatosis-NEC",
          "Multiple"
        ],
        "title": "DiseaseFocusEnum",
        "type": "string"
      },
      "type": "array"
    },
    "doi": {
      "description": "The Digital Object Identifier (DOI) of the dataset (if one has been created), used for citation and persistent identification.",
      "pattern": "^10\\\\.\\\\d{4,9}/[-._;()/:A-Z0-9]+$",
      "type": "string"
    },
    "funder": {
      "items": {
        "description": "",
        "enum": [
          "CTF",
          "GFF",
          "NTAP",
          "NIH-NCI",
          "Independent",
          "Other"
        ],
        "title": "FundingAgencyEnum",
        "type": "string"
      },
      "type": "array"
    },
    "includedInDataCatalog": {
      "description": "",
      "enum": [
        "https://www.synapse.org/DataCatalog:0"
      ],
      "title": "DataCatalogEnum",
      "type": "string"
    },
    "individualCount": {
      "description": "Number of unique individuals included in the dataset (whether as individual-level or as aggregate data). Omit if not applicable/unknown.",
      "type": "integer"
    },
    "keywords": {
      "description": "Typically between 1 to 5 informative terms or phrases that help users find the dataset.",
      "items": {
        "type": "string"
      },
      "type": "array"
    },
    "license": {
      "description": "License attached to the data. If indicates UNKNOWN or RESTRICTED-USE, data may not be used without further contact for terms.",
      "enum": [
        "UNKNOWN",
        "Public Domain",
        "CC-0",
        "ODC-PDDL",
        "CC-BY",
        "ODC-BY",
        "ODC-ODbL",
        "CC BY-SA",
        "CC BY-NC",
        "CC BY-ND",
        "CC BY-NC-SA",
        "CC BY-NC-ND"
      ],
      "title": "License",
      "type": "string"
    },
    "manifestation": {
      "description": "Refers to the phenotype(s) studied in the dataset. Omit if not applicable.",
      "items": {
        "description": "",
        "enum": [
          "Atypical Neurofibromatous Neoplasm with Uncertain Biologic Potential (ANNUBP)",
          "Atypical Neurofibroma",
          "Behavioral",
          "Breast Cancer",
          "Cognition",
          "Cutaneous Neurofibroma",
          "Glioma",
          "High-Grade Glioma",
          "Juvenile Myelomonocytic Leukemia (JMML)",
          "Low-Grade Glioma",
          "Meningioma",
          "Memory",
          "Malignant Peripheral Nerve Sheath Tumor (MPNST)",
          "Pain",
          "Plexiform Neurofibroma",
          "Quality of Life",
          "Schwannoma",
          "Spinal Meningioma (SMN)",
          "Vision Loss"
        ],
        "title": "ManifestationEnum",
        "type": "string"
      },
      "type": "array"
    },
    "measurementTechnique": {
      "description": "Method used to generate data in dataset, typically referring to the assay. Omit if not applicable (e.g. for curated dataset such as a list compounds from a database or text extracted from Wikipedia).",
      "items": {
        "description": "",
        "enum": [
          "2D AlamarBlue absorbance",
          "2D AlamarBlue fluorescence",
          "3D confocal imaging",
          "3D electron microscopy",
          "3D imaging",
          "3D microtissue viability",
          "actigraphy",
          "AlgometRx Nociometer",
          "auditory brainstem response",
          "ATAC-seq",
          "ATPase activity assay",
          "BrdU proliferation assay",
          "CAPP-seq",
          "CUT&RUN",
          "ChIP-seq",
          "Child Behavior Checklist for Ages 1.5-5",
          "Child Behavior Checklist for Ages 6-18",
          "cell permeability assay",
          "CODEX",
          "confocal microscopy",
          "Corsi blocks",
          "current clamp assay",
          "diffusion MRI",
          "distortion product otoacoustic emissions",
          "DNA optical mapping",
          "ELISA",
          "ERR bisulfite sequencing",
          "EdU proliferation assay",
          "FIA-MSMS",
          "FLIPR high-throughput cellular screening",
          "fluorescence microscopy assay",
          "Fluorescence In Situ Hybridization",
          "Focus group",
          "FTIR spectroscopy",
          "HI-C",
          "HPLC",
          "Interview",
          "ISO-seq",
          "MIB/MS",
          "Matrigel-based tumorigenesis assay",
          "MudPIT",
          "Migration Assay",
          "NIH Toolbox",
          "NOMe-seq",
          "RNA array",
          "RNA-seq",
          "RPPA",
          "Riccardi and Ablon scales",
          "SNP array",
          "SUSHI",
          "Sanger sequencing",
          "Social Responsiveness Scale",
          "Social Responsiveness Scale, Second Edition",
          "T cell receptor repertoire sequencing",
          "TIDE",
          "TMT quantitation",
          "TriKinetics activity monitoring",
          "Von Frey test",
          "active avoidance learning behavior assay",
          "array",
          "atomic force microscopy",
          "autoradiography",
          "bisulfite sequencing",
          "blood chemistry measurement",
          "blue native PAGE",
          "body size trait measurement",
          "bone histomorphometry",
          "brightfield microscopy",
          "cAMP-Glo Max Assay",
          "calcium retention capacity assay",
          "cell competition",
          "cell count",
          "cell painting",
          "cell proliferation",
          "cell viability assay",
          "clinical data",
          "cNF-Skindex",
          "cognitive assessment",
          "combination library screen",
          "combination screen",
          "complex II enzyme activity assay",
          "compound screen",
          "contextual conditioning behavior assay",
          "conventional MRI",
          "Children's Dermatology Life Quality Index Questionnaire",
          "differential scanning calorimetry",
          "dynamic light scattering",
          "electrochemiluminescence",
          "electrophoretic light scattering",
          "elevated plus maze test",
          "FACE-Q Appearance-related Distress",
          "flow cytometry",
          "focus forming assay",
          "functional MRI",
          "gait measurement",
          "gel filtration chromatography",
          "gel permeation chromatography",
          "genotyping",
          "grip strength",
          "hand-held dynamometry",
          "high content screen",
          "high frequency ultrasound",
          "high-performance liquid chromatography/tandem mass spectrometry",
          "immunoassay",
          "immunocytochemistry",
          "immunofluorescence",
          "immunohistochemistry",
          "in silico synthesis",
          "in vitro tumorigenesis",
          "in vivo PDX viability",
          "in vivo bioluminescence",
          "in vivo tumor growth",
          "jumping library",
          "label free mass spectrometry",
          "laser speckle imaging",
          "light scattering assay",
          "liquid chromatography-electrochemical detection",
          "liquid chromatography/mass spectrometry",
          "liquid chromatography/tandem mass spectrometry",
          "lncRNA-seq",
          "local field potential recording",
          "long term potentiation assay",
          "mRNA counts",
          "magnetic resonance angiography",
          "magnetic resonance spectroscopy",
          "Magnetization-Prepared Rapid Gradient Echo MRI",
          "mass spectrometry",
          "massively parallel reporter assay",
          "metabolic screening",
          "methylation array",
          "miRNA array",
          "miRNA-seq",
          "microrheology",
          "Skindex-16",
          "multi-electrode array",
          "nanoparticle tracking analysis",
          "NanoString nCounter Analysis System",
          "n-back task",
          "neuropsychological assessment",
          "next generation targeted sequencing",
          "novelty response behavior assay",
          "open field test",
          "optical tomography",
          "optical coherence tomography",
          "optokinetic reflex assay",
          "oscillatory rheology",
          "oxBS-seq",
          "oxygen consumption assay",
          "pattern electroretinogram",
          "perineurial cell thickness",
          "pharmocokinetic ADME assay",
          "phase-contrast microscopy",
          "photograph",
          "polymerase chain reaction",
          "polysomnography",
          "positron emission tomography",
          "PROMIS Cognitive Function",
          "proximity extension assay",
          "pure tone average",
          "quantitative PCR",
          "questionnaire",
          "reactive oxygen species assay",
          "reporter gene assay",
          "rheometry",
          "ribo-seq",
          "rotarod performance test",
          "sandwich ELISA",
          "scCGI-seq",
          "scale",
          "SaferSeqS",
          "single molecule drug screen assay",
          "single-cell RNA-seq",
          "single cell ATAC-seq",
          "single-nucleus RNA-seq",
          "six-minute walk test",
          "small molecule library screen",
          "sorbitol dehydrogenase activity level assay",
          "spatial frequency domain imaging",
          "spatial transcriptomics",
          "static histomorphometry",
          "static light scattering",
          "survival",
          "targeted exome sequencing",
          "traction force microscopy",
          "trans-endothelial electrical resistance",
          "transcranial doppler ultrasonography",
          "twin spot assay",
          "ultra high-performance liquid chromatography/tandem mass spectrometry",
          "western blot",
          "whole exome sequencing",
          "whole genome sequencing",
          "whole-cell patch clamp",
          "word recognition score",
          "STR profile"
        ],
        "title": "AssayEnum",
        "type": "string"
      },
      "type": "array"
    },
    "series": {
      "description": "",
      "enum": [
        "NF-OSI Processed Data"
      ],
      "title": "DataSeriesEnum",
      "type": "string"
    },
    "species": {
      "description": "Species of the organism(s) from which the data were generated. Omit property if not applicable, such as for data like compounds or other non-biological data.",
      "items": {
        "description": "",
        "enum": [
          "Rattus norvegicus",
          "Gallus gallus",
          "Pan troglodytes",
          "Mus musculus (humanized)",
          "Homo sapiens",
          "Danio rerio",
          "Drosophila melanogaster",
          "Rhesus macaque",
          "Sus scrofa",
          "Oryctolagus cuniculus",
          "Mus musculus"
        ],
        "title": "SpeciesEnum",
        "type": "string"
      },
      "type": "array"
    },
    "specimenCount": {
      "description": "Number of unique specimens included in the dataset. Omit if not applicable/unknown.",
      "type": "integer"
    },
    "studyId": {
      "description": "Identifier for the study (project) from which the dataset was derived.",
      "type": "string"
    },
    "subject": {
      "description": "Applicable subject term(s) for dataset cataloging; use the Library of Congress Subject Headings (LCSH) scheme.",
      "items": {
        "type": "string"
      },
      "type": "array"
    },
    "title": {
      "type": "string"
    },
    "visualizeDataOn": {
      "description": "Link(s) to where data may be visualized in a separate application. Omit property if not applicable/unknown.",
      "items": {
        "type": "string"
      },
      "type": "array"
    },
    "yearProcessed": {
<<<<<<< HEAD
      "description": "Year data were processed. Only for processed dataset type and when data series is \"NF-OSI Processed Data\"; omit if not applicable/unknown.",
=======
      "description": "Year data were processed. Only for processed data types and when data series is \"NF-OSI Processed Data\"; omit if not applicable/unknown.",
      "title": "Year Processed",
>>>>>>> fb0c08aa
      "type": "integer"
    }
  },
  "title": "PortalDataset",
  "type": "object",
  "if": {
    "properties": {
      "concreteType": {
        "const": "org.sagebionetworks.repo.model.Folder"
      }
    },
    "not": {
      "properties": {
        "name": {
          "const": "Raw Data"
        }
      }
    }
  },
  "then": {
    "properties": {
      "contentType": {
        "const": "dataset"
      }
    }
  }
}<|MERGE_RESOLUTION|>--- conflicted
+++ resolved
@@ -4,12 +4,7 @@
   "description": "A slightly more specialized dataset concept intended for the specific scope of the NF Portal; see https://nf.synapse.org/Explore/Datasets.",
   "properties": {
     "accessType": {
-<<<<<<< HEAD
       "description": "",
-=======
-      "description": "Access type label. Most datasets are public access or controlled access -- on Synapse, this can be distinguished via https://rest-docs.synapse.org/rest/GET/entity/id/accessRequirement.html, and if the ARs include the ACTAccessRequirement type, then it is controlled access (other ARs like Self-signedAR are not considered controlled access). When datasets are catalogued from other repositories, controlled access is translated/interpreted using that repo's methods. Note that even if only one part of the dataset is controlled access, the dataset should be considered controlled access.",
-      "title": "Access Type",
->>>>>>> fb0c08aa
       "enum": [
         "Public Access",
         "Open Access",
@@ -24,12 +19,7 @@
       "type": "string"
     },
     "citation": {
-<<<<<<< HEAD
-      "description": "identifies academic articles that are recommended by the data provider be cited in addition to the dataset itself.",
-=======
       "description": "Academic articles that are recommended by the data provider to be cited in addition to the dataset doi itself.",
-      "title": "Citation",
->>>>>>> fb0c08aa
       "type": "string"
     },
     "conditionsOfAccess": {
@@ -161,12 +151,7 @@
       "type": "array"
     },
     "datePublished": {
-<<<<<<< HEAD
-      "description": "Date data were published/available on Synapse.",
-=======
       "description": "Date data were published/available on Synapse. This can be set automatically from other dates tracked in Synapse system so does not need to be manually added.",
-      "title": "Date Published",
->>>>>>> fb0c08aa
       "type": "integer"
     },
     "description": {
@@ -541,12 +526,7 @@
       "type": "array"
     },
     "yearProcessed": {
-<<<<<<< HEAD
-      "description": "Year data were processed. Only for processed dataset type and when data series is \"NF-OSI Processed Data\"; omit if not applicable/unknown.",
-=======
       "description": "Year data were processed. Only for processed data types and when data series is \"NF-OSI Processed Data\"; omit if not applicable/unknown.",
-      "title": "Year Processed",
->>>>>>> fb0c08aa
       "type": "integer"
     }
   },
